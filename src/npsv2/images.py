import logging, os, random, subprocess, sys, tempfile
import numpy as np
import pysam
import tensorflow as tf
from PIL import Image
from tqdm import tqdm
import ray

from .variant import Variant
from .range import Range
from .pileup import Pileup, FragmentTracker, AlleleAssignment, BaseAlignment
from . import npsv2_pb2
from .realigner import FragmentRealigner, realign_fragment
from .simulation import RandomVariants, simulate_variant_sequencing, augment_samples
from .sample import Sample
from .util.config import Config, merge_config

IMAGE_HEIGHT = 100
IMAGE_WIDTH = 300
IMAGE_CHANNELS = 5
IMAGE_SHAPE = (IMAGE_HEIGHT, IMAGE_WIDTH, IMAGE_CHANNELS)

PADDING = 100

MAX_PIXEL_VALUE = 254.0  # Adapted from DeepVariant

BASE_CHANNEL = 0
ALIGNED_BASE_PIXEL = 255
SOFT_CLIP_BASE_PIXEL = 128

ALIGNED_TO_PIXEL = {
    BaseAlignment.ALIGNED: ALIGNED_BASE_PIXEL,
    BaseAlignment.SOFT_CLIP: SOFT_CLIP_BASE_PIXEL,
}

REF_INSERT_SIZE_CHANNEL = 1
ALT_INSERT_SIZE_CHANNEL = 2
INSERT_SIZE_MEAN_PIXEL = 128
INSERT_SIZE_SD_PIXEL = 24

ALLELE_CHANNEL = 3
AMB_PIXEL = 50
REF_PIXEL = 150
ALT_PIXEL = 250

ALLELE_TO_PIXEL = {
    AlleleAssignment.AMB: AMB_PIXEL,
    AlleleAssignment.REF: REF_PIXEL,
    AlleleAssignment.ALT: ALT_PIXEL,
}

MAPQ_CHANNEL = 4
MAX_MAPQ = 60

VARIANT_BAND_HEIGHT = 5 # Adapted from DeepVariant
VARIANT_MAPQ = 60

class ImageConfig(Config):
    # TODO: Move parameters over to more flexible config classes
    
    # Reference band is 5 pixels in DeepVariant
    variant_band_height: int = 0 

    assign_delta: float = 1.0


def _fragment_zscore(sample: Sample, fragment_length: int):
    return (fragment_length - sample.mean_insert_size) / sample.std_insert_size


def _create_realigner(params, variant, sample: Sample):
    fasta_path, _, _ = variant.synth_fasta(reference_fasta=params.reference, dir=params.tempdir, flank=params.flank)
    return FragmentRealigner(fasta_path, sample.mean_insert_size, sample.std_insert_size)


def _add_variant_strip(config: ImageConfig, sample: Sample, variant: Variant, pileup: Pileup, image_tensor):
    image_tensor[:config.variant_band_height, :, BASE_CHANNEL] = ALIGNED_TO_PIXEL[BaseAlignment.ALIGNED]
    image_tensor[:config.variant_band_height, :, MAPQ_CHANNEL] = min(VARIANT_MAPQ / MAX_MAPQ, 1.0) * MAX_PIXEL_VALUE
    
    ref_zscore, alt_zscore = abs(variant.length_change() / sample.std_insert_size), 0
    image_tensor[:config.variant_band_height, :, REF_INSERT_SIZE_CHANNEL] = np.clip(
        INSERT_SIZE_MEAN_PIXEL + ref_zscore * INSERT_SIZE_SD_PIXEL, 1, MAX_PIXEL_VALUE
    )
    image_tensor[:config.variant_band_height, :, ALT_INSERT_SIZE_CHANNEL] = np.clip(
        INSERT_SIZE_MEAN_PIXEL + alt_zscore * INSERT_SIZE_SD_PIXEL, 1, MAX_PIXEL_VALUE
    )

    # Clip out the region containing the variant
    for col_slice in pileup.region_columns(variant.reference_region):
        image_tensor[:config.variant_band_height, col_slice, :] = 0


def create_single_example(params, variant, read_path, region, sample: Sample, image_shape=None, realigner=None, **kwargs):
    config = merge_config(ImageConfig(), kwargs)
    
    if isinstance(region, str):
        region = Range.parse_literal(region)

    if image_shape and len(image_shape) != 2:
        raise ValueError("Image shape must be (rows, height) sequence")
    elif image_shape:
        tensor_shape = (image_shape[0], region.length, IMAGE_CHANNELS)
    else:
        tensor_shape = (IMAGE_HEIGHT, region.length, IMAGE_CHANNELS)

    image_tensor = np.zeros(tensor_shape, dtype=np.uint8)

    if realigner is None:
        realigner = _create_realigner(params, variant, sample)

    fragments = FragmentTracker()

    with pysam.AlignmentFile(read_path) as alignment_file:
        # Expand query region to capture straddling reads
        for read in alignment_file.fetch(
            contig=region.contig, start=region.start - params.flank, stop=region.end + params.flank
        ):
            if read.is_duplicate or read.is_qcfail or read.is_unmapped or read.is_secondary or read.is_supplementary:
                # TODO: Potentially recover secondary/supplementary alignments if primary is outside pileup region
                continue

            fragments.add_read(read)

    # Construct the pileup from the fragments, realigning fragments to assign reads to the reference and alternate alleles
    pileup = Pileup(region)
    
    realigned_reads = []
    straddling_fragments = []

    left_region = variant.left_flank_region(params.flank)  # TODO: Incorporate CIPOS and CIEND?
    right_region = variant.right_flank_region(params.flank)

    for fragment in fragments:
        # At present we render reads based on the original alignment so we only realign fragments that could overlap
        # the image window
        if fragment.reads_overlap(region):
            allele, ref_meta, alt_meta = realign_fragment(realigner, fragment, assign_delta=config.assign_delta)
            realigned_reads.append((allele, fragment.read1, ref_meta, alt_meta))
            realigned_reads.append((allele, fragment.read2, ref_meta, alt_meta))
        else:
            allele = AlleleAssignment.AMB

        # Only record the zscore for reads that straddle the event
        if fragment.fragment_straddles(left_region, right_region, min_aligned=3):
            ref_zscore = _fragment_zscore(sample, fragment.fragment_length)
            alt_zscore = _fragment_zscore(sample, fragment.fragment_length + variant.length_change())
            straddling_fragments.append((fragment, ref_zscore, alt_zscore))
        else:
            ref_zscore = None
            alt_zscore = None

        pileup.add_fragment(fragment, allele=allele, ref_zscore=ref_zscore, alt_zscore=alt_zscore)

    # Add variant strip at the top of the image, clipping out the variant region
    if config.variant_band_height > 0:
        _add_variant_strip(config, sample, variant, pileup, image_tensor)

    # Add pileup bases to the image
    read_pixels = tensor_shape[0] - config.variant_band_height
    for j, column in enumerate(pileup):
        for i, base in enumerate(column.ordered_bases(order="aligned", max_bases=read_pixels), start=config.variant_band_height):
            image_tensor[i, j, BASE_CHANNEL] = ALIGNED_TO_PIXEL[base.aligned]
            image_tensor[i, j, MAPQ_CHANNEL] = min(base.mapq / MAX_MAPQ, 1.0) * MAX_PIXEL_VALUE
            #image_tensor[i, j, ALLELE_CHANNEL] = ALLELE_TO_PIXEL[base.allele]
           
            # if base.ref_zscore is not None:
            #     image_tensor[i, j, REF_INSERT_SIZE_CHANNEL] = np.clip(
            #         INSERT_SIZE_MEAN_PIXEL + base.ref_zscore * INSERT_SIZE_SD_PIXEL, 1, MAX_PIXEL_VALUE
            #     )
            # if base.alt_zscore is not None:
            #     image_tensor[i, j, ALT_INSERT_SIZE_CHANNEL] = np.clip(
            #         INSERT_SIZE_MEAN_PIXEL + base.alt_zscore * INSERT_SIZE_SD_PIXEL, 1, MAX_PIXEL_VALUE
            #     )

    # Render realigned reads as "full" reads, not as pileup "bases"
    def _filter_reads(realigned_read):
        allele, read, (ref_qual, _), (alt_qual, _) = realigned_read
        # Keep reads in the image window that overlap one of the variant breakpoints
        return read and allele != AlleleAssignment.AMB and region.get_overlap(read) > 0
    
    realigned_reads = [read[:2] for read in realigned_reads if _filter_reads(read)]
    if len(realigned_reads) > read_pixels:
        realigned_reads = random.sample(realigned_reads, k=read_pixels)
    realigned_reads.sort(key=lambda x: x[1].reference_start)

    for i, (allele, read) in enumerate(realigned_reads, start=config.variant_band_height):
        _, col_slices = pileup.read_columns(read)
        for col_slice, _ in col_slices:
            image_tensor[i, col_slice, ALLELE_CHANNEL] = ALLELE_TO_PIXEL[allele]

    # Render fragment insert size as "bars" since straddling reads may not be in the image
    if len(straddling_fragments) > read_pixels:
        straddling_fragments = random.sample(straddling_fragments, k=read_pixels)
    straddling_fragments.sort(key = lambda x: x[0].fragment_start)
    for i, (fragment, ref_zscore, alt_zscore) in enumerate(straddling_fragments, start=config.variant_band_height):
        for col_slice in pileup.region_columns(fragment.fragment_region):
            image_tensor[i, col_slice, REF_INSERT_SIZE_CHANNEL] = np.clip(
                INSERT_SIZE_MEAN_PIXEL + ref_zscore * INSERT_SIZE_SD_PIXEL, 1, MAX_PIXEL_VALUE
            )
            image_tensor[i, col_slice, ALT_INSERT_SIZE_CHANNEL] = np.clip(
                INSERT_SIZE_MEAN_PIXEL + alt_zscore * INSERT_SIZE_SD_PIXEL, 1, MAX_PIXEL_VALUE
            )

    # Create consistent image size
    if image_shape and image_tensor.shape[:2] != image_shape:
        # resize converts to float directly (however convert_image_dtype assumes floats are in [0-1]) so
        # we use cast instead
        image_tensor = tf.cast(tf.image.resize(image_tensor, image_shape), dtype=tf.uint8).numpy()

    return image_tensor


def _genotype_to_label(genotype, alleles={1}):
    # TODO: Handle no-calls
    count = 0
    for gt in genotype:
        if gt == -1:
            return None
        elif gt in alleles:
            count += 1
    return count


# Adapted from DeepVariant
def _bytes_feature(list_of_strings):
    """Returns a bytes_list from a list of string / byte."""
    if isinstance(list_of_strings, type(tf.constant(0))):
        list_of_strings = [list_of_strings.numpy()]  # BytesList won't unpack a string from an EagerTensor.
    return tf.train.Feature(bytes_list=tf.train.BytesList(value=list_of_strings))


def _int_feature(list_of_ints):
    """Returns a int64_list from a list of int / bool."""
    return tf.train.Feature(int64_list=tf.train.Int64List(value=list_of_ints))


def make_variant_example(params, variant: Variant, read_path: str, sample: Sample, label=None, simulate=False, **kwargs):
    # TODO: Handle odd sized variants when padding
    variant_region = variant.reference_region
    padding = max((IMAGE_WIDTH - variant_region.length) // 2, PADDING)
    example_region = variant_region.expand(padding)

    # Construct realigner once for all images for this variant
    realigner = _create_realigner(params, variant, sample)

    # Construct image for "real" data
    image_tensor = create_single_example(
        params, variant, read_path, example_region, sample, realigner=realigner, **kwargs
    )
    feature = {
        "variant/encoded": _bytes_feature([variant.as_proto().SerializeToString()]),
        "image/shape": _int_feature(image_tensor.shape),
        "image/encoded": _bytes_feature(tf.io.serialize_tensor(image_tensor)),
    }

    if label is not None:
        feature["label"] = _int_feature([label])

    if simulate and params.replicates > 0:
        # A 5-D tensor for simulated images (AC, REPLICATES, ROW, COLS, CHANNELS)
        feature["sim/images/shape"] = _int_feature((3, params.replicates) + image_tensor.shape)

        # Generate synthetic training images
        ac_encoded_images = [None] * 3
        if params.sample_ref:
            # Sample random variants from the genome to create the 0/0 replicates
            ac_to_sim = (1, 2)

            repl_encoded_images = []
            for random_variant in random_variants.generate(variant, n=params.replicates):
                random_variant_region = random_variant.reference_region.expand(padding)
                synth_image_tensor = create_single_example(
                    params, random_variant, read_path, random_variant_region, sample, **kwargs,
                )
                repl_encoded_images.append(synth_image_tensor)

            # Stack all of the image replicates into 4-D tensor (REPLICATES, ROW, COLS, CHANNELS)
            ac_encoded_images[0] = np.stack(repl_encoded_images)
        else:
            ac_to_sim = (0, 1, 2)

        # If we are augmenting the simulated data, use the provided statistics for the first example, so it
        # will hopefully be similar to the real data and the augment the remaining replicates
        if params.augment:
            repl_samples = augment_samples(sample, params.replicates, keep_original=True)
        else:
            repl_samples = [sample] * params.replicates

        for allele_count in ac_to_sim:
            with tempfile.TemporaryDirectory(dir=params.tempdir) as tempdir:
                # Generate the FASTA file for this zygosity
                fasta_path, ref_contig, alt_contig = variant.synth_fasta(
                    reference_fasta=params.reference, ac=allele_count, flank=params.flank, dir=tempdir
                )

                # Generate and image synthetic bam files
                repl_encoded_images = []
                for i in range(params.replicates):
                    replicate_bam_path = simulate_variant_sequencing(
                        params, fasta_path, allele_count, repl_samples[i], dir=tempdir
                    )
                    synth_image_tensor = create_single_example(
                        params,
                        variant,
                        replicate_bam_path,
                        example_region,
                        repl_samples[i],
                        realigner=realigner,
                        **kwargs
                    )
                    repl_encoded_images.append(synth_image_tensor)

                # Stack all of the image replicates into 4-D tensor (REPLICATES, ROW, COLS, CHANNELS)
                ac_encoded_images[allele_count] = np.stack(repl_encoded_images)

        # Stack the replicated images for the 3 genotypes (0/0, 0/1, 1/1) into 5-D tensor
        sim_image_tensor = np.stack(ac_encoded_images)
        feature[f"sim/images/encoded"] = _bytes_feature(tf.io.serialize_tensor(sim_image_tensor))

    return tf.train.Example(features=tf.train.Features(feature=feature))


def make_vcf_examples(
    params,
    vcf_path: str,
    read_path: str,
    sample: Sample,
    sample_or_label=None,
    region: str = None,
    **kwargs,
):
    with pysam.VariantFile(vcf_path) as vcf_file:
        # Prepare function to extract genotype label
        if sample_or_label is not None and isinstance(sample_or_label, str):
            samples = vcf_file.header.samples
            sample_index = next((i for i, s in enumerate(samples) if s == sample_or_label), -1,)
            if sample_index == -1:
                raise ValueError("Sample identifier is not present in the file")
            logging.info("Using %s genotypes as labels (VCF sample index %d)", sample_or_label, sample_index)
            vcf_file.subset_samples([sample_or_label])
            label_extractor = lambda variant: _genotype_to_label(variant.genotype_indices(sample_index))
        else:
            logging.info("Using fixed AC=%d as label", sample_or_label)
            vcf_file.subset_samples([])  # Drop all samples
            label_extractor = lambda variant: sample_or_label

        # Prepare random variant generator (if specified)
        if params.sample_ref:
            random_variants = RandomVariants(params.reference, params.exclude_bed)

        if region:
            query_range = Range.parse_literal(region)
            variant_iter = vcf_file.fetch(**query_range.pysam_fetch)
        else:
            variant_iter = vcf_file

        for record in variant_iter:
            variant = Variant.from_pysam(record)
            assert variant.is_biallelic(), "Multi-allelic sites not yet supported"

            # To avoid duplicated entries, only generate images for variants that start within region
            if region and not query_range.contains(variant.start):
                continue

            label = label_extractor(variant)
<<<<<<< HEAD
            if label is not None:
                feature["label"] = _int_feature([label])

            if simulate and params.replicates > 0:
                # A 5-D tensor for simulated images (AC, REPLICATES, ROW, COLS, CHANNELS)
                feature["sim/images/shape"] = _int_feature((3, params.replicates) + image_tensor.shape)

                # Generate synthetic training images
                ac_encoded_images = [None] * 3
           
                # If we are augmenting the simulated data, use the provided statistics for the first example, so it
                # will hopefully be similar to the real data and the augment the remaining replicates
                if params.augment:
                    repl_samples = augment_samples(sample, params.replicates, keep_original=True)
                else:
                    repl_samples = [sample] * params.replicates

                for allele_count in range(3):
                    with tempfile.TemporaryDirectory(dir=params.tempdir) as tempdir:
                        # Generate the FASTA file for this zygosity
                        fasta_path, ref_contig, alt_contig = variant.synth_fasta(
                            reference_fasta=params.reference, ac=allele_count, flank=params.flank, dir=tempdir
                        )

                        # Generate and image synthetic bam files
                        repl_encoded_images = []
                        
                        replicates = params.replicates if allele_count != 0 or not params.sample_ref else 3         
                        for i in range(replicates):
                            replicate_bam_path = simulate_variant_sequencing(
                                params, fasta_path, allele_count, repl_samples[i], dir=tempdir
                            )
                            synth_image_tensor = create_single_example(
                                params,
                                variant,
                                replicate_bam_path,
                                example_region,
                                repl_samples[i],
                                image_shape=image_shape,
                                realigner=realigner,
                            )
                            repl_encoded_images.append(synth_image_tensor)

                        # Fill remaining images with sampled reference variants
                        if allele_count == 0 and params.sample_ref:
                            for random_variant in random_variants.generate(variant, n=2): #params.replicates-1):
                                random_variant_region = random_variant.reference_region.expand(padding)
                                synth_image_tensor = create_single_example(
                                    params, random_variant, read_path, random_variant_region, sample, image_shape=image_shape,
                                )
                                repl_encoded_images.append(synth_image_tensor)

                        # Stack all of the image replicates into 4-D tensor (REPLICATES, ROW, COLS, CHANNELS)
                        ac_encoded_images[allele_count] = np.stack(repl_encoded_images)

                # Stack the replicated images for the 3 genotypes (0/0, 0/1, 1/1) into 5-D tensor
                sim_image_tensor = np.stack(ac_encoded_images)
                feature[f"sim/images/encoded"] = _bytes_feature(tf.io.serialize_tensor(sim_image_tensor))

            yield tf.train.Example(features=tf.train.Features(feature=feature))
=======
            yield make_variant_example(params, variant, read_path, sample,  label=label, **kwargs)
            # # TODO: Handle odd sized variants when padding
            # variant_region = variant.reference_region
            # padding = max((IMAGE_WIDTH - variant_region.length) // 2, PADDING)
            # example_region = variant_region.expand(padding)

            # # Construct realigner once for all images for this variant
            # realigner = _create_realigner(params, variant, sample)

            # # Construct image for "real" data
            # image_tensor = create_single_example(
            #     params, variant, read_path, example_region, sample, image_shape=image_shape, realigner=realigner
            # )
            # feature = {
            #     "variant/encoded": _bytes_feature([variant.as_proto().SerializeToString()]),
            #     "image/shape": _int_feature(image_tensor.shape),
            #     "image/encoded": _bytes_feature(tf.io.serialize_tensor(image_tensor)),
            # }

            # label = label_extractor(variant)
            # if label is not None:
            #     feature["label"] = _int_feature([label])

            # if simulate and params.replicates > 0:
            #     # A 5-D tensor for simulated images (AC, REPLICATES, ROW, COLS, CHANNELS)
            #     feature["sim/images/shape"] = _int_feature((3, params.replicates) + image_tensor.shape)

            #     # Generate synthetic training images
            #     ac_encoded_images = [None] * 3
            #     if params.sample_ref:
            #         # Sample random variants from the genome to create the 0/0 replicates
            #         ac_to_sim = (1, 2)

            #         repl_encoded_images = []
            #         for random_variant in random_variants.generate(variant, n=params.replicates):
            #             random_variant_region = random_variant.reference_region.expand(padding)
            #             synth_image_tensor = create_single_example(
            #                 params, random_variant, read_path, random_variant_region, sample, image_shape=image_shape,
            #             )
            #             repl_encoded_images.append(synth_image_tensor)

            #         # Stack all of the image replicates into 4-D tensor (REPLICATES, ROW, COLS, CHANNELS)
            #         ac_encoded_images[0] = np.stack(repl_encoded_images)
            #     else:
            #         ac_to_sim = (0, 1, 2)

            #     # If we are augmenting the simulated data, use the provided statistics for the first example, so it
            #     # will hopefully be similar to the real data and the augment the remaining replicates
            #     if params.augment:
            #         repl_samples = augment_samples(sample, params.replicates, keep_original=True)
            #     else:
            #         repl_samples = [sample] * params.replicates

            #     for allele_count in ac_to_sim:
            #         with tempfile.TemporaryDirectory(dir=params.tempdir) as tempdir:
            #             # Generate the FASTA file for this zygosity
            #             fasta_path, ref_contig, alt_contig = variant.synth_fasta(
            #                 reference_fasta=params.reference, ac=allele_count, flank=params.flank, dir=tempdir
            #             )

            #             # Generate and image synthetic bam files
            #             repl_encoded_images = []
            #             for i in range(params.replicates):
            #                 replicate_bam_path = simulate_variant_sequencing(
            #                     params, fasta_path, allele_count, repl_samples[i], dir=tempdir
            #                 )
            #                 synth_image_tensor = create_single_example(
            #                     params,
            #                     variant,
            #                     replicate_bam_path,
            #                     example_region,
            #                     repl_samples[i],
            #                     image_shape=image_shape,
            #                     realigner=realigner,
            #                 )
            #                 repl_encoded_images.append(synth_image_tensor)

            #             # Stack all of the image replicates into 4-D tensor (REPLICATES, ROW, COLS, CHANNELS)
            #             ac_encoded_images[allele_count] = np.stack(repl_encoded_images)

            #     # Stack the replicated images for the 3 genotypes (0/0, 0/1, 1/1) into 5-D tensor
            #     sim_image_tensor = np.stack(ac_encoded_images)
            #     feature[f"sim/images/encoded"] = _bytes_feature(tf.io.serialize_tensor(sim_image_tensor))

            # yield tf.train.Example(features=tf.train.Features(feature=feature))
>>>>>>> 7ac66401


def _filename_to_compression(filename: str) -> str:
    if filename.endswith(".gz"):
        return "GZIP"
    else:
        return None


def _chunk_genome(ref_path: str, vcf_path: str, chunk_size=30000000):
    regions = []
    with pysam.FastaFile(ref_path) as ref_file, pysam.VariantFile(vcf_path, drop_samples=True) as vcf_file:
        for contig, length in zip(ref_file.references, ref_file.lengths):
            if vcf_file.get_tid(contig) != -1:
                for start in range(1, length, chunk_size):
                    regions.append(f"{contig}:{start}-{min(start + chunk_size, length)}")
    return regions


def _ray_iterator(obj_ids):
    while obj_ids:
        done, obj_ids = ray.wait(obj_ids)
        yield ray.get(done[0])


def vcf_to_tfrecords(
    params,
    vcf_path: str,
    read_path: str,
    output_path: str,
    sample: Sample,
    image_shape=None,
    sample_or_label=None,
    simulate=False,
    progress_bar=False,
):

    # Unfortunately we can't use TF's built-in multithreading because of the extensive use of Python (the GIL serializes the execution). Instead we use
    # Ray and generate a separate file for each VCF chunk that are then merged at the end.
    ray.init(num_cpus=params.threads, num_gpus=0, _temp_dir=params.tempdir, ignore_reinit_error=True, include_dashboard=False)

    @ray.remote
    def _chunk_to_tfrecords(output_path: str, region: str = None):
        # Try to reduce the number of threads TF creates since we are running multiple instances of TF via Ray
        tf.config.threading.set_inter_op_parallelism_threads(1)
        tf.config.threading.set_intra_op_parallelism_threads(1)

        # Generate records for each region into a file
        all_examples = make_vcf_examples(
            params,
            vcf_path,
            read_path,
            sample,
            sample_or_label=sample_or_label,
            region=region,
            image_shape=image_shape,
            simulate=simulate,
        )
        with tf.io.TFRecordWriter(output_path, _filename_to_compression(output_path)) as file_writer:
            total_variants = 0
            for example in all_examples:
                file_writer.write(example.SerializeToString())
                total_variants += 1
            return output_path, total_variants

    with tempfile.TemporaryDirectory(dir=params.tempdir) as tempdir:
        # Create tasks for each genomic chunk
        regions = _chunk_genome(params.reference, vcf_path)
        ray_tasks = [
            _chunk_to_tfrecords.remote(os.path.join(tempdir, f"chunk{i}.tfrecords.gz"), region)
            for i, region in enumerate(regions)
        ]

        chunk_files, total_variants = [], 0
        with tqdm(desc="Generating variant records (in chunks)", disable=not progress_bar) as pb:
            for chunk_file, variants in _ray_iterator(ray_tasks):
                pb.update(variants)
                if variants > 0:
                    chunk_files.append(chunk_file)
                    total_variants += variants

        # Merge the per-chunk dataset files into one
        merged_dataset = tf.data.TFRecordDataset(
            chunk_files, compression_type="GZIP", num_parallel_reads=params.threads
        )
        with tf.io.TFRecordWriter(output_path, _filename_to_compression(output_path)) as file_writer:
            for serialized_example in tqdm(
                merged_dataset,
                desc="Merging chunks into TFRecords file",
                total=total_variants,
                disable=not progress_bar,
            ):
                file_writer.write(serialized_example.numpy())


def _features_variant(features):
    return npsv2_pb2.StructuralVariant.FromString(features["variant/encoded"].numpy())


def _example_variant(example):
    encoded_variant = example.features.feature["variant/encoded"].bytes_list.value[0]
    return npsv2_pb2.StructuralVariant.FromString(encoded_variant)


def _example_image(example):
    image_data = tf.io.parse_tensor(example.features.feature["image/encoded"].bytes_list.value[0], tf.uint8).numpy()
    return image_data


def _example_image_shape(example):
    return tuple(example.features.feature["image/shape"].int64_list.value[0:3])


def _example_label(example):
    return int(example.features.feature["label"].int64_list.value[0])


def _example_sim_images_shape(example):
    if "sim/images/shape" in example.features.feature:
        return tuple(example.features.feature["sim/images/shape"].int64_list.value[0:5])
    else:
        return (3, 0, None, None, None)


def _example_sim_images(example):
    image_data = tf.io.parse_tensor(
        example.features.feature["sim/images/encoded"].bytes_list.value[0], tf.uint8
    ).numpy()
    return image_data


def _extract_metadata_from_first_example(filename):
    raw_example = next(
        iter(tf.data.TFRecordDataset(filenames=filename, compression_type=_filename_to_compression(filename)))
    )
    example = tf.train.Example.FromString(raw_example.numpy())

    image_shape = _example_image_shape(example)
    ac, replicates, *sim_image_shape = _example_sim_images_shape(example)
    if replicates > 0:
        assert ac == 3, "Incorrect number of genotypes in simulated data"
        assert image_shape == tuple(sim_image_shape), "Simulated and actual image shapes don't match"

    return image_shape, replicates


def example_to_image(example: tf.train.Example, out_path: str, with_simulations=False, margin=10, max_replicates=1):
    # Adapted from DeepVariant
    features = example.features.feature

    image_tensor = _example_image(example)
    shape = image_tensor.shape
    if len(shape) == 3 and shape[2] == 3:
        image_mode = "RGB"
        channels = [0, 1, 2]
    elif len(shape) == 2 or shape[2] == 1:
        image_mode = "L"
        channels = 0
    elif len(shape) == 3 or shape[2] > 3:
        # TODO: Combine all the channels into a single image, perhaps BASE, INSERT_SIZE, ALLELE (with
        # mapq as alpha)...
        image_mode = "RGB"
        channels = [BASE_CHANNEL, REF_INSERT_SIZE_CHANNEL, ALLELE_CHANNEL]
        #image_mode = "L"
        #channels = ALLELE_CHANNEL
    else:
        raise ValueError("Unsupported image shape")

    real_image = Image.fromarray(image_tensor[:, :, channels], mode=image_mode)

    _, replicates, *_ = _example_sim_images_shape(example)
    if with_simulations and replicates > 0:
        height, width, _ = shape
        replicates = min(replicates, max_replicates)

        image = Image.new(image_mode, (width + 2 * (width + margin), height + replicates * (height + margin)))
        image.paste(real_image, (width + margin, 0))

        synth_tensor = _example_sim_images(example)
        for ac in (0, 1, 2):
            for repl in range(replicates):
                synth_image_tensor = synth_tensor[ac, repl]
                synth_image = Image.fromarray(synth_image_tensor[:, :, channels], mode=image_mode)

                coord = (ac * (width + margin), (repl + 1) * (height + margin))
                image.paste(synth_image, coord)
    else:
        image = real_image

    image.save(out_path)


def load_example_dataset(filenames, with_label=False, with_simulations=False) -> tf.data.Dataset:
    if isinstance(filenames, str):
        filenames = [filenames]
    assert len(filenames) > 0

    # Extract image shape from the first example
    shape, replicates = _extract_metadata_from_first_example(filenames[0])

    proto_features = {
        "variant/encoded": tf.io.FixedLenFeature(shape=(), dtype=tf.string),
        "image/encoded": tf.io.FixedLenFeature(shape=(), dtype=tf.string),
        "image/shape": tf.io.FixedLenFeature(shape=[3], dtype=tf.int64),
    }
    if with_label:
        proto_features["label"] = tf.io.FixedLenFeature(shape=[1], dtype=tf.int64)
    if with_simulations and replicates > 0:
        proto_features.update(
            {
                "sim/images/shape": tf.io.FixedLenFeature(shape=[5], dtype=tf.int64),
                "sim/images/encoded": tf.io.FixedLenFeature(shape=(), dtype=tf.string),
            }
        )

    # Adapted from Nucleus example
    def _process_input(proto_string):
        """Helper function for input function that parses a serialized example."""

        parsed_features = tf.io.parse_single_example(serialized=proto_string, features=proto_features)

        features = {
            "variant/encoded": parsed_features["variant/encoded"],
            "image": tf.io.parse_tensor(parsed_features["image/encoded"], tf.uint8),
        }
        if with_simulations:
            features["sim/images"] = tf.io.parse_tensor(parsed_features["sim/images/encoded"], tf.uint8)

        if with_label:
            return features, parsed_features["label"]
        else:
            return features, None

    return tf.data.TFRecordDataset(filenames=filenames, compression_type=_filename_to_compression(filenames[0])).map(
        map_func=_process_input
    )
<|MERGE_RESOLUTION|>--- conflicted
+++ resolved
@@ -262,23 +262,7 @@
 
         # Generate synthetic training images
         ac_encoded_images = [None] * 3
-        if params.sample_ref:
-            # Sample random variants from the genome to create the 0/0 replicates
-            ac_to_sim = (1, 2)
-
-            repl_encoded_images = []
-            for random_variant in random_variants.generate(variant, n=params.replicates):
-                random_variant_region = random_variant.reference_region.expand(padding)
-                synth_image_tensor = create_single_example(
-                    params, random_variant, read_path, random_variant_region, sample, **kwargs,
-                )
-                repl_encoded_images.append(synth_image_tensor)
-
-            # Stack all of the image replicates into 4-D tensor (REPLICATES, ROW, COLS, CHANNELS)
-            ac_encoded_images[0] = np.stack(repl_encoded_images)
-        else:
-            ac_to_sim = (0, 1, 2)
-
+    
         # If we are augmenting the simulated data, use the provided statistics for the first example, so it
         # will hopefully be similar to the real data and the augment the remaining replicates
         if params.augment:
@@ -286,7 +270,7 @@
         else:
             repl_samples = [sample] * params.replicates
 
-        for allele_count in ac_to_sim:
+        for allele_count in range(3):
             with tempfile.TemporaryDirectory(dir=params.tempdir) as tempdir:
                 # Generate the FASTA file for this zygosity
                 fasta_path, ref_contig, alt_contig = variant.synth_fasta(
@@ -295,7 +279,9 @@
 
                 # Generate and image synthetic bam files
                 repl_encoded_images = []
-                for i in range(params.replicates):
+                
+                replicates = params.replicates if allele_count != 0 or not params.sample_ref else 3         
+                for i in range(replicates):
                     replicate_bam_path = simulate_variant_sequencing(
                         params, fasta_path, allele_count, repl_samples[i], dir=tempdir
                     )
@@ -305,10 +291,19 @@
                         replicate_bam_path,
                         example_region,
                         repl_samples[i],
+                        image_shape=image_shape,
                         realigner=realigner,
-                        **kwargs
                     )
                     repl_encoded_images.append(synth_image_tensor)
+
+                # Fill remaining images with sampled reference variants
+                if allele_count == 0 and params.sample_ref:
+                    for random_variant in random_variants.generate(variant, n=2): #params.replicates-1):
+                        random_variant_region = random_variant.reference_region.expand(padding)
+                        synth_image_tensor = create_single_example(
+                            params, random_variant, read_path, random_variant_region, sample, image_shape=image_shape,
+                        )
+                        repl_encoded_images.append(synth_image_tensor)
 
                 # Stack all of the image replicates into 4-D tensor (REPLICATES, ROW, COLS, CHANNELS)
                 ac_encoded_images[allele_count] = np.stack(repl_encoded_images)
@@ -363,154 +358,8 @@
                 continue
 
             label = label_extractor(variant)
-<<<<<<< HEAD
-            if label is not None:
-                feature["label"] = _int_feature([label])
-
-            if simulate and params.replicates > 0:
-                # A 5-D tensor for simulated images (AC, REPLICATES, ROW, COLS, CHANNELS)
-                feature["sim/images/shape"] = _int_feature((3, params.replicates) + image_tensor.shape)
-
-                # Generate synthetic training images
-                ac_encoded_images = [None] * 3
+            yield make_variant_example(params, variant, read_path, sample,  label=label, **kwargs)
            
-                # If we are augmenting the simulated data, use the provided statistics for the first example, so it
-                # will hopefully be similar to the real data and the augment the remaining replicates
-                if params.augment:
-                    repl_samples = augment_samples(sample, params.replicates, keep_original=True)
-                else:
-                    repl_samples = [sample] * params.replicates
-
-                for allele_count in range(3):
-                    with tempfile.TemporaryDirectory(dir=params.tempdir) as tempdir:
-                        # Generate the FASTA file for this zygosity
-                        fasta_path, ref_contig, alt_contig = variant.synth_fasta(
-                            reference_fasta=params.reference, ac=allele_count, flank=params.flank, dir=tempdir
-                        )
-
-                        # Generate and image synthetic bam files
-                        repl_encoded_images = []
-                        
-                        replicates = params.replicates if allele_count != 0 or not params.sample_ref else 3         
-                        for i in range(replicates):
-                            replicate_bam_path = simulate_variant_sequencing(
-                                params, fasta_path, allele_count, repl_samples[i], dir=tempdir
-                            )
-                            synth_image_tensor = create_single_example(
-                                params,
-                                variant,
-                                replicate_bam_path,
-                                example_region,
-                                repl_samples[i],
-                                image_shape=image_shape,
-                                realigner=realigner,
-                            )
-                            repl_encoded_images.append(synth_image_tensor)
-
-                        # Fill remaining images with sampled reference variants
-                        if allele_count == 0 and params.sample_ref:
-                            for random_variant in random_variants.generate(variant, n=2): #params.replicates-1):
-                                random_variant_region = random_variant.reference_region.expand(padding)
-                                synth_image_tensor = create_single_example(
-                                    params, random_variant, read_path, random_variant_region, sample, image_shape=image_shape,
-                                )
-                                repl_encoded_images.append(synth_image_tensor)
-
-                        # Stack all of the image replicates into 4-D tensor (REPLICATES, ROW, COLS, CHANNELS)
-                        ac_encoded_images[allele_count] = np.stack(repl_encoded_images)
-
-                # Stack the replicated images for the 3 genotypes (0/0, 0/1, 1/1) into 5-D tensor
-                sim_image_tensor = np.stack(ac_encoded_images)
-                feature[f"sim/images/encoded"] = _bytes_feature(tf.io.serialize_tensor(sim_image_tensor))
-
-            yield tf.train.Example(features=tf.train.Features(feature=feature))
-=======
-            yield make_variant_example(params, variant, read_path, sample,  label=label, **kwargs)
-            # # TODO: Handle odd sized variants when padding
-            # variant_region = variant.reference_region
-            # padding = max((IMAGE_WIDTH - variant_region.length) // 2, PADDING)
-            # example_region = variant_region.expand(padding)
-
-            # # Construct realigner once for all images for this variant
-            # realigner = _create_realigner(params, variant, sample)
-
-            # # Construct image for "real" data
-            # image_tensor = create_single_example(
-            #     params, variant, read_path, example_region, sample, image_shape=image_shape, realigner=realigner
-            # )
-            # feature = {
-            #     "variant/encoded": _bytes_feature([variant.as_proto().SerializeToString()]),
-            #     "image/shape": _int_feature(image_tensor.shape),
-            #     "image/encoded": _bytes_feature(tf.io.serialize_tensor(image_tensor)),
-            # }
-
-            # label = label_extractor(variant)
-            # if label is not None:
-            #     feature["label"] = _int_feature([label])
-
-            # if simulate and params.replicates > 0:
-            #     # A 5-D tensor for simulated images (AC, REPLICATES, ROW, COLS, CHANNELS)
-            #     feature["sim/images/shape"] = _int_feature((3, params.replicates) + image_tensor.shape)
-
-            #     # Generate synthetic training images
-            #     ac_encoded_images = [None] * 3
-            #     if params.sample_ref:
-            #         # Sample random variants from the genome to create the 0/0 replicates
-            #         ac_to_sim = (1, 2)
-
-            #         repl_encoded_images = []
-            #         for random_variant in random_variants.generate(variant, n=params.replicates):
-            #             random_variant_region = random_variant.reference_region.expand(padding)
-            #             synth_image_tensor = create_single_example(
-            #                 params, random_variant, read_path, random_variant_region, sample, image_shape=image_shape,
-            #             )
-            #             repl_encoded_images.append(synth_image_tensor)
-
-            #         # Stack all of the image replicates into 4-D tensor (REPLICATES, ROW, COLS, CHANNELS)
-            #         ac_encoded_images[0] = np.stack(repl_encoded_images)
-            #     else:
-            #         ac_to_sim = (0, 1, 2)
-
-            #     # If we are augmenting the simulated data, use the provided statistics for the first example, so it
-            #     # will hopefully be similar to the real data and the augment the remaining replicates
-            #     if params.augment:
-            #         repl_samples = augment_samples(sample, params.replicates, keep_original=True)
-            #     else:
-            #         repl_samples = [sample] * params.replicates
-
-            #     for allele_count in ac_to_sim:
-            #         with tempfile.TemporaryDirectory(dir=params.tempdir) as tempdir:
-            #             # Generate the FASTA file for this zygosity
-            #             fasta_path, ref_contig, alt_contig = variant.synth_fasta(
-            #                 reference_fasta=params.reference, ac=allele_count, flank=params.flank, dir=tempdir
-            #             )
-
-            #             # Generate and image synthetic bam files
-            #             repl_encoded_images = []
-            #             for i in range(params.replicates):
-            #                 replicate_bam_path = simulate_variant_sequencing(
-            #                     params, fasta_path, allele_count, repl_samples[i], dir=tempdir
-            #                 )
-            #                 synth_image_tensor = create_single_example(
-            #                     params,
-            #                     variant,
-            #                     replicate_bam_path,
-            #                     example_region,
-            #                     repl_samples[i],
-            #                     image_shape=image_shape,
-            #                     realigner=realigner,
-            #                 )
-            #                 repl_encoded_images.append(synth_image_tensor)
-
-            #             # Stack all of the image replicates into 4-D tensor (REPLICATES, ROW, COLS, CHANNELS)
-            #             ac_encoded_images[allele_count] = np.stack(repl_encoded_images)
-
-            #     # Stack the replicated images for the 3 genotypes (0/0, 0/1, 1/1) into 5-D tensor
-            #     sim_image_tensor = np.stack(ac_encoded_images)
-            #     feature[f"sim/images/encoded"] = _bytes_feature(tf.io.serialize_tensor(sim_image_tensor))
-
-            # yield tf.train.Example(features=tf.train.Features(feature=feature))
->>>>>>> 7ac66401
 
 
 def _filename_to_compression(filename: str) -> str:
